//! Abstraction of either boundary or normal blocks
//!
//! The main types are `Header` and `Block`
use std::ops::{Deref, DerefMut};
use std::{
    fmt,
    io::{BufRead, Cursor, Write},
};

use super::super::cbor::hs::util::decode_sum_type;
use super::super::config::ProtocolMagic;
use super::boundary;
use super::date::BlockDate;
use super::normal;
use super::types::HeaderHash;
<<<<<<< HEAD
use cbor_event::{self, de::Deserializer, de::Deserialize, se::Serializer};
=======
use crate::tx::TxAux;
use cbor_event::{self, de::Deserializer, se::Serializer};
use core;
>>>>>>> 9186c713

#[derive(Debug, Clone)]
pub struct RawBlockHeaderMultiple(pub Vec<u8>);

#[derive(Debug, Clone)]
pub struct RawBlockHeader(pub Vec<u8>);

#[derive(Debug, Clone)]
pub struct RawBlock(pub Vec<u8>);

impl RawBlockHeaderMultiple {
    pub fn from_dat(dat: Vec<u8>) -> Self {
        RawBlockHeaderMultiple(dat)
    }
    pub fn decode(&self) -> cbor_event::Result<Vec<BlockHeader>> {
        let mut de = Deserializer::from(Cursor::new(&self.0));
        de.deserialize_complete()
    }
}
impl RawBlockHeader {
    pub fn from_dat(dat: Vec<u8>) -> Self {
        RawBlockHeader(dat)
    }
    pub fn decode(&self) -> cbor_event::Result<BlockHeader> {
        let mut de = Deserializer::from(Cursor::new(&self.0));
        de.deserialize_complete()
    }
    pub fn compute_hash(&self) -> HeaderHash {
        HeaderHash::new(&self.0)
    }
}
impl RawBlock {
    pub fn from_dat(dat: Vec<u8>) -> Self {
        RawBlock(dat)
    }
    pub fn decode(&self) -> cbor_event::Result<Block> {
        let mut de = Deserializer::from(Cursor::new(&self.0));
        de.deserialize_complete()
    }
    pub fn to_header(&self) -> cbor_event::Result<RawBlockHeader> {
        // TODO optimise if possible with the CBOR structure by skipping some prefix and some suffix ...
        let blk = self.decode()?;
        Ok(blk.get_header().to_raw())
    }
}

impl AsRef<[u8]> for RawBlockHeader {
    fn as_ref(&self) -> &[u8] {
        self.0.as_ref()
    }
}
impl AsRef<[u8]> for RawBlock {
    fn as_ref(&self) -> &[u8] {
        self.0.as_ref()
    }
}

/// Block Header of either a boundary header or a normal header
#[derive(Debug, Clone)]
pub enum BlockHeader {
    BoundaryBlockHeader(boundary::BlockHeader),
    MainBlockHeader(normal::BlockHeader),
}

/// BlockHeaders is a vector of block headers, as produced by
/// MsgBlocks.
#[derive(Debug, Clone)]
pub struct BlockHeaders(pub Vec<BlockHeader>);

impl Deref for BlockHeaders {
    type Target = Vec<BlockHeader>;
    fn deref(&self) -> &Self::Target {
        &self.0
    }
}

impl DerefMut for BlockHeaders {
    fn deref_mut(&mut self) -> &mut Self::Target {
        &mut self.0
    }
}

impl BlockHeader {
    pub fn get_previous_header(&self) -> HeaderHash {
        match self {
            &BlockHeader::BoundaryBlockHeader(ref blo) => blo.previous_header.clone(),
            &BlockHeader::MainBlockHeader(ref blo) => blo.previous_header.clone(),
        }
    }

    pub fn get_blockdate(&self) -> BlockDate {
        match self {
            &BlockHeader::BoundaryBlockHeader(ref blo) => BlockDate::Boundary(blo.consensus.epoch),
            &BlockHeader::MainBlockHeader(ref blo) => {
                BlockDate::Normal(blo.consensus.slot_id.clone())
            }
        }
    }
    // TODO: TO REMOVE deprecated use get_blockdate
    pub fn get_slotid(&self) -> BlockDate {
        self.get_blockdate()
    }

    pub fn is_boundary_block(&self) -> bool {
        match self {
            &BlockHeader::BoundaryBlockHeader(_) => true,
            &BlockHeader::MainBlockHeader(_) => false,
        }
    }

    pub fn to_raw(&self) -> RawBlockHeader {
        // the only reason this would fail is if there was no more memory
        // to allocate. This would be the users' last concern if it was the
        // case
        RawBlockHeader(cbor!(self).unwrap())
    }

    pub fn compute_hash(&self) -> HeaderHash {
        // the only reason this would fail is if there was no more memory
        // to allocate. This would be the users' last concern if it was the
        // case
        let v = cbor!(self).unwrap();
        HeaderHash::new(&v[..])
    }
}

impl fmt::Display for BlockHeader {
    fn fmt(&self, f: &mut fmt::Formatter) -> fmt::Result {
        match self {
            &BlockHeader::BoundaryBlockHeader(ref mbh) => write!(f, "{}", mbh),
            &BlockHeader::MainBlockHeader(ref mbh) => write!(f, "{}", mbh),
        }
    }
}

/// Block of either a boundary block or a normal block
#[derive(Debug, Clone)]
pub enum Block {
    BoundaryBlock(boundary::Block),
    MainBlock(normal::Block),
}
impl Block {
    pub fn is_boundary_block(&self) -> bool {
        match self {
            &Block::BoundaryBlock(_) => true,
            &Block::MainBlock(_) => false,
        }
    }
    pub fn get_header(&self) -> BlockHeader {
        match self {
            &Block::BoundaryBlock(ref blk) => BlockHeader::BoundaryBlockHeader(blk.header.clone()),
            &Block::MainBlock(ref blk) => BlockHeader::MainBlockHeader(blk.header.clone()),
        }
    }

    pub fn has_transactions(&self) -> bool {
        match self {
            &Block::BoundaryBlock(_) => false,
            &Block::MainBlock(ref blk) => blk.header.body_proof.tx.number > 0,
        }
    }

    pub fn get_transactions(&self) -> Option<normal::TxPayload> {
        match self {
            &Block::BoundaryBlock(_) => None,
            &Block::MainBlock(ref blk) => Some(blk.body.tx.clone()),
        }
    }

    pub fn get_protocol_magic(&self) -> ProtocolMagic {
        match self {
            &Block::BoundaryBlock(ref blk) => blk.header.protocol_magic,
            &Block::MainBlock(ref blk) => blk.header.protocol_magic,
        }
    }
}

impl fmt::Display for Block {
    fn fmt(&self, f: &mut fmt::Formatter) -> fmt::Result {
        match self {
            &Block::BoundaryBlock(ref blk) => write!(f, "{}", blk),
            &Block::MainBlock(ref blk) => write!(f, "{}", blk),
        }
    }
}

<<<<<<< HEAD
impl chain_core::property::Block for Block {

    type Id = HeaderHash;
=======
impl core::property::Block for Block {
    type Id = HeaderHash;
    type Date = BlockDate;
>>>>>>> 9186c713

    fn id(&self) -> Self::Id {
        self.get_header().compute_hash()
    }

<<<<<<< HEAD
    fn parent_id(&self) -> Self::Id {
        self.get_header().get_previous_header()
    }

    type Date = BlockDate;

    fn date(&self) -> Self::Date {
        self.get_header().get_blockdate()
    }
}

impl chain_core::property::Serializable for Block {

    type Error = cbor_event::Error;

    fn serialize<W: std::io::Write>(&self, mut writer: W) -> Result<(), Self::Error> {
        let bytes = cbor!(self)?;
        writer.write(&bytes)?;
=======
    fn parent_id(&self) -> &Self::Id {
        match self {
            Block::MainBlock(ref block) => &block.header.previous_header,
            Block::BoundaryBlock(ref block) => &block.header.previous_header,
        }
    }
    fn date(&self) -> Self::Date {
        match self {
            Block::MainBlock(ref block) => block.header.consensus.slot_id.into(),
            Block::BoundaryBlock(ref block) => block.header.consensus.epoch.into(),
        }
    }
}
impl core::property::HasTransaction<TxAux> for Block {
    fn transactions<'a>(&'a self) -> std::slice::Iter<'a, TxAux> {
        match self {
            &Block::BoundaryBlock(_) => [].iter(),
            &Block::MainBlock(ref blk) => blk.body.tx.iter(),
        }
    }
}
impl core::property::Serializable for Block {
    type Error = cbor_event::Error;

    fn serialize<W: std::io::Write>(&self, writer: W) -> Result<(), Self::Error> {
        let mut serializer = cbor_event::se::Serializer::new(writer);
        serializer.serialize(self)?;
        serializer.finalize();
>>>>>>> 9186c713
        Ok(())
    }

    fn deserialize<R: std::io::BufRead>(reader: R) -> Result<Self, Self::Error> {
<<<<<<< HEAD
        Deserialize::deserialize(&mut Deserializer::from(reader))
    }

=======
        let mut deserializer = cbor_event::de::Deserializer::from(reader);
        deserializer.deserialize::<Self>()
    }
>>>>>>> 9186c713
}

// **************************************************************************
// CBOR implementations
// **************************************************************************

impl cbor_event::se::Serialize for Block {
    fn serialize<'se, W: Write>(
        &self,
        serializer: &'se mut Serializer<W>,
    ) -> cbor_event::Result<&'se mut Serializer<W>> {
        let serializer = serializer.write_array(cbor_event::Len::Len(2))?;
        match self {
            &Block::BoundaryBlock(ref gbh) => serializer.write_unsigned_integer(0)?.serialize(gbh),
            &Block::MainBlock(ref mbh) => serializer.write_unsigned_integer(1)?.serialize(mbh),
        }
    }
}
impl cbor_event::de::Deserialize for Block {
    fn deserialize<R: BufRead>(raw: &mut Deserializer<R>) -> cbor_event::Result<Self> {
        match decode_sum_type(raw)? {
            0 => {
                let blk = cbor_event::de::Deserialize::deserialize(raw)?;
                Ok(Block::BoundaryBlock(blk))
            }
            1 => {
                let blk = cbor_event::de::Deserialize::deserialize(raw)?;
                Ok(Block::MainBlock(blk))
            }
            idx => Err(cbor_event::Error::CustomError(format!(
                "Unsupported Block: {}",
                idx
            ))),
        }
    }
}

impl cbor_event::se::Serialize for BlockHeader {
    fn serialize<'se, W: Write>(
        &self,
        serializer: &'se mut Serializer<W>,
    ) -> cbor_event::Result<&'se mut Serializer<W>> {
        let serializer = serializer.write_array(cbor_event::Len::Len(2))?;
        match self {
            &BlockHeader::BoundaryBlockHeader(ref gbh) => {
                serializer.write_unsigned_integer(0)?.serialize(gbh)
            }
            &BlockHeader::MainBlockHeader(ref mbh) => {
                serializer.write_unsigned_integer(1)?.serialize(mbh)
            }
        }
    }
}

impl cbor_event::de::Deserialize for BlockHeader {
    fn deserialize<R: BufRead>(raw: &mut Deserializer<R>) -> cbor_event::Result<Self> {
        match decode_sum_type(raw)? {
            0 => {
                let blk = cbor_event::de::Deserialize::deserialize(raw)?;
                Ok(BlockHeader::BoundaryBlockHeader(blk))
            }
            1 => {
                let blk = cbor_event::de::Deserialize::deserialize(raw)?;
                Ok(BlockHeader::MainBlockHeader(blk))
            }
            idx => Err(cbor_event::Error::CustomError(format!(
                "Unsupported BlockHeader: {}",
                idx
            ))),
        }
    }
}

impl cbor_event::se::Serialize for BlockHeaders {
    fn serialize<'se, W: Write>(
        &self,
        serializer: &'se mut Serializer<W>,
    ) -> cbor_event::Result<&'se mut Serializer<W>> {
        let serializer = serializer
            .write_array(cbor_event::Len::Len(2))?
            .write_unsigned_integer(0)?;
        cbor_event::se::serialize_fixed_array(self.0.iter(), serializer)
    }
}
impl cbor_event::de::Deserialize for BlockHeaders {
    fn deserialize<R: BufRead>(raw: &mut Deserializer<R>) -> cbor_event::Result<Self> {
        match decode_sum_type(raw)? {
            0 => Ok(BlockHeaders(Vec::<BlockHeader>::deserialize(raw)?)),
            1 => Err(cbor_event::Error::CustomError(format!(
                "Server returned an error for Headers: {}",
                raw.text().unwrap()
            ))),
            idx => Err(cbor_event::Error::CustomError(format!(
                "Unsupported Headers: {}",
                idx
            ))),
        }
    }
}

#[cfg(test)]
mod test {
    use cbor_event::de::Deserializer;
    use std::io::Cursor;
    use util::hex;
    const MAINBLOCK_HEX: [u8; 408] = [
        0x82, 0x01, 0x85, 0x00, 0x58, 0x20, 0xc4, 0xe0, 0xfc, 0x3a, 0x4f, 0xfb, 0x31, 0x91, 0xf8,
        0x8b, 0x26, 0xa9, 0x83, 0x44, 0x53, 0xcb, 0xac, 0x0e, 0x6b, 0x9c, 0x8d, 0x8f, 0x7a, 0xe8,
        0x10, 0x69, 0x6b, 0xee, 0x57, 0x5d, 0x1d, 0x22, 0x84, 0x83, 0x01, 0x58, 0x20, 0x96, 0xd3,
        0x8c, 0x5a, 0xaf, 0xb8, 0x39, 0x45, 0x05, 0x11, 0xe1, 0xba, 0xe3, 0xb4, 0xec, 0xde, 0x21,
        0x58, 0x88, 0xde, 0xe3, 0x40, 0x35, 0x26, 0xe2, 0x37, 0x3d, 0x01, 0x6f, 0xdf, 0xdd, 0x1e,
        0x58, 0x20, 0x83, 0xac, 0x5d, 0x0d, 0x6a, 0xc0, 0xc0, 0x2a, 0xbf, 0x8c, 0x5a, 0xd7, 0x66,
        0xd0, 0x13, 0x58, 0x73, 0xca, 0x4a, 0xc5, 0x3d, 0xd5, 0x82, 0x18, 0x7c, 0x9a, 0xa1, 0x5a,
        0xa1, 0x49, 0xc0, 0xda, 0x82, 0x03, 0x58, 0x20, 0xc4, 0xe0, 0xfc, 0x3a, 0x4f, 0xfb, 0x31,
        0x91, 0xf8, 0x8b, 0x26, 0xa9, 0x83, 0x44, 0x53, 0xcb, 0xac, 0x0e, 0x6b, 0x9c, 0x8d, 0x8f,
        0x7a, 0xe8, 0x10, 0x69, 0x6b, 0xee, 0x57, 0x5d, 0x1d, 0x22, 0x58, 0x20, 0xc4, 0xe0, 0xfc,
        0x3a, 0x4f, 0xfb, 0x31, 0x91, 0xf8, 0x8b, 0x26, 0xa9, 0x83, 0x44, 0x53, 0xcb, 0xac, 0x0e,
        0x6b, 0x9c, 0x8d, 0x8f, 0x7a, 0xe8, 0x10, 0x69, 0x6b, 0xee, 0x57, 0x5d, 0x1d, 0x22, 0x58,
        0x20, 0xc4, 0xe0, 0xfc, 0x3a, 0x4f, 0xfb, 0x31, 0x91, 0xf8, 0x8b, 0x26, 0xa9, 0x83, 0x44,
        0x53, 0xcb, 0xac, 0x0e, 0x6b, 0x9c, 0x8d, 0x8f, 0x7a, 0xe8, 0x10, 0x69, 0x6b, 0xee, 0x57,
        0x5d, 0x1d, 0x22, 0x84, 0x82, 0x01, 0x18, 0x2a, 0x58, 0x40, 0x1c, 0x0c, 0x3a, 0xe1, 0x82,
        0x5e, 0x90, 0xb6, 0xdd, 0xda, 0x3f, 0x40, 0xa1, 0x22, 0xc0, 0x07, 0xe1, 0x00, 0x8e, 0x83,
        0xb2, 0xe1, 0x02, 0xc1, 0x42, 0xba, 0xef, 0xb7, 0x21, 0xd7, 0x2c, 0x1a, 0x5d, 0x36, 0x61,
        0xde, 0xb9, 0x06, 0x4f, 0x2d, 0x0e, 0x03, 0xfe, 0x85, 0xd6, 0x80, 0x70, 0xb2, 0xfe, 0x33,
        0xb4, 0x91, 0x60, 0x59, 0x65, 0x8e, 0x28, 0xac, 0x7f, 0x7f, 0x91, 0xca, 0x4b, 0x12, 0x81,
        0x18, 0x2a, 0x82, 0x00, 0x58, 0x40, 0xa9, 0x05, 0x22, 0x87, 0x4c, 0xcc, 0xf9, 0xa6, 0x7e,
        0x20, 0x90, 0x31, 0xfd, 0x9d, 0xfe, 0x37, 0xa8, 0x2f, 0xd9, 0x43, 0xde, 0xe6, 0x33, 0x00,
        0xaa, 0x82, 0x3c, 0xb9, 0x8e, 0x0f, 0x70, 0x4e, 0x91, 0x3f, 0x6e, 0x02, 0xb2, 0xaa, 0x0a,
        0x33, 0x69, 0x3e, 0x05, 0x2c, 0x15, 0xf4, 0x3a, 0xee, 0x24, 0x21, 0x64, 0xd2, 0x81, 0x2a,
        0x57, 0x2b, 0x27, 0x74, 0xc1, 0xb5, 0xad, 0xa8, 0x18, 0x01, 0x84, 0x83, 0x00, 0x01, 0x00,
        0x82, 0x6a, 0x63, 0x61, 0x72, 0x64, 0x61, 0x6e, 0x6f, 0x2d, 0x73, 0x6c, 0x00, 0xa0, 0x58,
        0x20, 0xc4, 0xe0, 0xfc, 0x3a, 0x4f, 0xfb, 0x31, 0x91, 0xf8, 0x8b, 0x26, 0xa9, 0x83, 0x44,
        0x53, 0xcb, 0xac, 0x0e, 0x6b, 0x9c, 0x8d, 0x8f, 0x7a, 0xe8, 0x10, 0x69, 0x6b, 0xee, 0x57,
        0x5d, 0x1d, 0x22,
    ];
    const GENESISBLOCK_HEX: [u8; 78] = [
        0x82, 0x00, 0x85, 0x00, 0x58, 0x20, 0xc4, 0xe0, 0xfc, 0x3a, 0x4f, 0xfb, 0x31, 0x91, 0xf8,
        0x8b, 0x26, 0xa9, 0x83, 0x44, 0x53, 0xcb, 0xac, 0x0e, 0x6b, 0x9c, 0x8d, 0x8f, 0x7a, 0xe8,
        0x10, 0x69, 0x6b, 0xee, 0x57, 0x5d, 0x1d, 0x22, 0x58, 0x20, 0xc4, 0xe0, 0xfc, 0x3a, 0x4f,
        0xfb, 0x31, 0x91, 0xf8, 0x8b, 0x26, 0xa9, 0x83, 0x44, 0x53, 0xcb, 0xac, 0x0e, 0x6b, 0x9c,
        0x8d, 0x8f, 0x7a, 0xe8, 0x10, 0x69, 0x6b, 0xee, 0x57, 0x5d, 0x1d, 0x22, 0x82, 0x01, 0x81,
        0x00, 0x81, 0xa0,
    ];

    const MAINBLOCK_HASH: &str = "12d339c93f216d1b775297dcf465428aa43f73518466bf72fc6413448ec27069";
    const GENESIS_HASH: &str = "0027f90a735237e2555b418ac4e02d35daf75945aad6253c7ac0bc7b121f974b";

    fn check_blockheader_serialization(header_raw: &[u8], hash: &str) {
        let mut de = Deserializer::from(Cursor::new(header_raw));
        let header: super::BlockHeader = de.deserialize().unwrap();
        let got_raw = cbor!(&header).unwrap();
        assert_eq!(hex::encode(header_raw), hex::encode(&got_raw[..]));
        let got_hash = header.compute_hash();
        let got_hex = hex::encode(got_hash.as_ref());
        assert_eq!(hash, got_hex)
    }

    #[test]
    fn check_boundary_block() {
        check_blockheader_serialization(&GENESISBLOCK_HEX[..], GENESIS_HASH);
    }

    #[test]
    fn check_main_block() {
        check_blockheader_serialization(&MAINBLOCK_HEX[..], MAINBLOCK_HASH);
    }
}

#[cfg(test)]
#[cfg(feature = "with-bench")]
mod bench {
    use super::{Block, HeaderHash};
    use cbor_event::{self, de::RawCbor};
    use test;

    const BLOCK: &'static [u8] = &[
        130, 1, 131, 133, 26, 45, 150, 74, 9, 88, 32, 62, 112, 94, 154, 162, 127, 229, 78, 44, 102,
        42, 10, 90, 168, 12, 54, 11, 212, 124, 226, 75, 185, 66, 157, 250, 79, 223, 23, 12, 45,
        237, 129, 132, 131, 3, 88, 32, 10, 86, 22, 140, 149, 198, 120, 31, 227, 126, 104, 83, 155,
        108, 239, 136, 206, 225, 180, 114, 225, 210, 154, 123, 227, 237, 73, 121, 41, 194, 156, 61,
        88, 32, 79, 163, 255, 228, 159, 194, 53, 158, 174, 181, 226, 78, 112, 192, 122, 233, 82, 0,
        12, 57, 201, 15, 166, 113, 149, 40, 182, 171, 39, 208, 57, 63, 130, 3, 88, 32, 211, 106,
        38, 25, 166, 114, 73, 70, 4, 225, 27, 180, 71, 203, 207, 82, 49, 233, 242, 186, 37, 194,
        22, 145, 119, 237, 201, 65, 189, 80, 173, 108, 88, 32, 175, 192, 218, 100, 24, 59, 242,
        102, 79, 61, 78, 236, 114, 56, 213, 36, 186, 96, 127, 174, 234, 178, 79, 193, 0, 235, 134,
        29, 186, 105, 151, 27, 88, 32, 78, 102, 40, 12, 217, 77, 89, 16, 114, 52, 155, 236, 10, 48,
        144, 165, 58, 169, 69, 86, 46, 251, 109, 8, 213, 110, 83, 101, 75, 14, 64, 152, 132, 130,
        1, 25, 55, 178, 88, 64, 27, 201, 122, 47, 224, 44, 41, 120, 128, 206, 142, 207, 217, 151,
        254, 76, 30, 192, 158, 225, 15, 238, 238, 159, 104, 103, 96, 22, 107, 5, 40, 29, 98, 131,
        70, 143, 253, 147, 190, 203, 12, 149, 108, 205, 221, 100, 45, 249, 177, 36, 76, 145, 89,
        17, 24, 95, 164, 147, 85, 246, 242, 43, 250, 185, 129, 25, 139, 254, 130, 2, 130, 132, 0,
        88, 64, 27, 201, 122, 47, 224, 44, 41, 120, 128, 206, 142, 207, 217, 151, 254, 76, 30, 192,
        158, 225, 15, 238, 238, 159, 104, 103, 96, 22, 107, 5, 40, 29, 98, 131, 70, 143, 253, 147,
        190, 203, 12, 149, 108, 205, 221, 100, 45, 249, 177, 36, 76, 145, 89, 17, 24, 95, 164, 147,
        85, 246, 242, 43, 250, 185, 88, 64, 97, 38, 26, 149, 183, 97, 62, 230, 191, 32, 103, 218,
        215, 123, 112, 52, 151, 41, 176, 197, 13, 87, 188, 28, 243, 13, 224, 219, 74, 30, 115, 168,
        133, 208, 5, 74, 247, 194, 63, 198, 195, 121, 25, 219, 164, 28, 96, 42, 87, 226, 208, 249,
        50, 154, 121, 84, 184, 103, 51, 141, 111, 178, 201, 69, 88, 64, 224, 62, 98, 240, 131, 223,
        85, 118, 54, 14, 96, 163, 46, 34, 187, 176, 123, 60, 141, 244, 252, 171, 128, 121, 241,
        214, 246, 26, 243, 149, 77, 36, 43, 168, 160, 101, 22, 195, 149, 147, 159, 36, 9, 111, 61,
        241, 78, 16, 58, 125, 156, 43, 128, 166, 138, 147, 99, 207, 31, 39, 199, 164, 227, 7, 88,
        64, 42, 100, 242, 153, 199, 254, 84, 67, 51, 137, 202, 116, 199, 207, 142, 44, 53, 255, 70,
        58, 54, 18, 240, 140, 181, 106, 206, 181, 158, 252, 117, 219, 71, 72, 173, 124, 18, 247,
        65, 137, 253, 229, 115, 105, 145, 72, 224, 252, 249, 120, 242, 145, 208, 193, 222, 166,
        247, 245, 217, 138, 12, 177, 27, 5, 132, 131, 0, 0, 0, 130, 106, 99, 97, 114, 100, 97, 110,
        111, 45, 115, 108, 1, 160, 88, 32, 75, 169, 42, 163, 32, 198, 10, 204, 154, 215, 185, 166,
        79, 46, 218, 85, 196, 210, 236, 40, 230, 4, 250, 241, 134, 112, 139, 79, 12, 78, 142, 223,
        132, 159, 130, 131, 159, 130, 0, 216, 24, 88, 36, 130, 88, 32, 196, 201, 143, 96, 200, 75,
        77, 220, 200, 197, 238, 183, 77, 246, 208, 230, 58, 170, 131, 97, 127, 141, 150, 72, 27,
        66, 38, 76, 115, 159, 62, 152, 1, 255, 159, 130, 130, 216, 24, 88, 66, 131, 88, 28, 109,
        41, 37, 255, 14, 12, 164, 98, 33, 206, 227, 159, 180, 245, 102, 218, 174, 143, 145, 218,
        231, 243, 166, 197, 27, 62, 176, 105, 161, 1, 88, 30, 88, 28, 156, 233, 149, 81, 19, 219,
        223, 184, 26, 202, 202, 89, 7, 131, 173, 125, 28, 221, 19, 150, 254, 144, 90, 50, 43, 6,
        46, 42, 0, 26, 132, 103, 17, 249, 27, 0, 0, 0, 2, 115, 156, 125, 31, 130, 130, 216, 24, 88,
        66, 131, 88, 28, 198, 65, 169, 229, 147, 191, 175, 29, 108, 155, 53, 49, 126, 7, 55, 98,
        103, 184, 234, 16, 227, 110, 150, 26, 14, 82, 238, 70, 161, 1, 88, 30, 88, 28, 202, 62, 85,
        60, 156, 99, 197, 85, 63, 78, 15, 67, 192, 251, 32, 17, 249, 167, 65, 253, 190, 50, 79,
        220, 219, 107, 108, 118, 0, 26, 85, 144, 176, 113, 27, 0, 0, 0, 7, 115, 89, 64, 0, 255,
        160, 129, 130, 0, 216, 24, 88, 133, 130, 88, 64, 52, 33, 34, 217, 196, 36, 81, 143, 53, 26,
        6, 104, 73, 172, 143, 127, 82, 47, 14, 92, 238, 235, 183, 157, 91, 219, 210, 229, 195, 239,
        106, 129, 194, 10, 146, 48, 16, 248, 89, 121, 19, 60, 81, 167, 56, 39, 239, 167, 204, 54,
        186, 230, 48, 7, 199, 49, 166, 61, 229, 28, 205, 153, 88, 151, 88, 64, 185, 100, 27, 141,
        91, 107, 2, 249, 90, 103, 122, 45, 68, 15, 249, 66, 194, 175, 190, 156, 30, 207, 74, 146,
        17, 80, 210, 145, 249, 144, 1, 199, 112, 93, 142, 235, 71, 241, 179, 88, 21, 156, 169, 97,
        55, 68, 226, 174, 162, 166, 164, 195, 143, 123, 193, 189, 172, 32, 135, 145, 102, 251, 150,
        13, 130, 131, 159, 130, 0, 216, 24, 88, 36, 130, 88, 32, 254, 249, 136, 177, 233, 204, 49,
        255, 41, 187, 1, 103, 73, 165, 67, 240, 118, 89, 173, 97, 230, 119, 102, 61, 159, 29, 117,
        241, 94, 249, 108, 155, 0, 255, 159, 130, 130, 216, 24, 88, 66, 131, 88, 28, 253, 232, 220,
        241, 35, 230, 18, 203, 65, 245, 5, 98, 140, 94, 242, 66, 119, 141, 108, 102, 86, 53, 183,
        246, 7, 162, 109, 54, 161, 1, 88, 30, 88, 28, 202, 62, 85, 60, 156, 99, 197, 54, 189, 86,
        50, 67, 221, 70, 75, 55, 45, 223, 197, 30, 135, 48, 245, 33, 52, 83, 215, 212, 0, 26, 24,
        39, 231, 206, 27, 0, 0, 68, 42, 61, 49, 72, 182, 130, 130, 216, 24, 88, 66, 131, 88, 28,
        164, 97, 148, 87, 168, 130, 95, 44, 96, 48, 61, 203, 225, 14, 55, 237, 114, 162, 20, 215,
        22, 208, 80, 228, 196, 56, 148, 92, 161, 1, 88, 30, 88, 28, 202, 62, 85, 60, 156, 99, 197,
        127, 196, 34, 34, 67, 116, 107, 58, 95, 49, 200, 247, 77, 85, 7, 56, 21, 66, 246, 127, 127,
        0, 26, 196, 69, 157, 80, 26, 0, 149, 137, 64, 255, 160, 129, 130, 0, 216, 24, 88, 133, 130,
        88, 64, 155, 184, 74, 86, 173, 97, 208, 223, 214, 4, 126, 202, 70, 59, 110, 105, 26, 139,
        232, 220, 6, 77, 0, 78, 92, 155, 121, 117, 33, 85, 182, 121, 10, 167, 156, 202, 239, 176,
        76, 171, 95, 99, 108, 212, 143, 127, 147, 149, 146, 109, 86, 95, 231, 127, 215, 36, 197,
        237, 231, 220, 62, 35, 150, 220, 88, 64, 35, 117, 37, 48, 190, 106, 102, 239, 185, 196,
        100, 118, 185, 43, 127, 201, 118, 155, 180, 45, 51, 210, 22, 138, 191, 235, 42, 194, 88,
        249, 50, 63, 179, 81, 60, 152, 42, 13, 78, 131, 156, 226, 150, 18, 165, 110, 168, 172, 166,
        55, 169, 13, 135, 99, 93, 217, 37, 254, 29, 110, 149, 228, 107, 2, 130, 131, 159, 130, 0,
        216, 24, 88, 36, 130, 88, 32, 199, 231, 1, 92, 250, 75, 68, 18, 224, 185, 52, 234, 204,
        157, 167, 1, 160, 181, 154, 237, 242, 130, 41, 43, 77, 47, 164, 45, 158, 112, 122, 97, 0,
        255, 159, 130, 130, 216, 24, 88, 66, 131, 88, 28, 163, 218, 5, 111, 245, 194, 8, 14, 101,
        50, 34, 31, 29, 115, 41, 218, 45, 53, 104, 161, 65, 111, 93, 157, 220, 88, 50, 119, 161, 1,
        88, 30, 88, 28, 212, 214, 100, 87, 247, 230, 137, 18, 233, 14, 67, 83, 249, 72, 243, 110,
        203, 204, 34, 103, 73, 150, 185, 178, 143, 128, 107, 78, 0, 26, 181, 179, 13, 99, 27, 0, 0,
        0, 75, 49, 142, 246, 128, 130, 130, 216, 24, 88, 66, 131, 88, 28, 6, 251, 79, 181, 192,
        149, 80, 229, 54, 76, 214, 94, 36, 111, 110, 21, 71, 201, 75, 12, 182, 244, 84, 255, 253,
        170, 124, 24, 161, 1, 88, 30, 88, 28, 202, 62, 85, 60, 156, 99, 197, 120, 165, 214, 82, 67,
        73, 247, 123, 106, 164, 183, 94, 5, 188, 198, 45, 79, 156, 4, 67, 62, 0, 26, 125, 51, 214,
        184, 27, 0, 0, 1, 27, 15, 159, 21, 146, 255, 160, 129, 130, 0, 216, 24, 88, 133, 130, 88,
        64, 38, 89, 182, 201, 162, 103, 59, 81, 234, 18, 97, 102, 246, 232, 45, 127, 221, 63, 182,
        36, 193, 177, 115, 84, 201, 172, 245, 43, 114, 161, 80, 197, 102, 139, 116, 190, 240, 163,
        235, 16, 61, 190, 118, 12, 43, 129, 109, 238, 119, 3, 78, 105, 197, 20, 30, 186, 112, 158,
        24, 1, 27, 208, 240, 201, 88, 64, 50, 40, 38, 231, 87, 89, 38, 206, 149, 84, 138, 12, 206,
        233, 146, 156, 60, 39, 6, 111, 20, 177, 185, 25, 145, 135, 65, 46, 153, 206, 183, 141, 72,
        223, 211, 154, 88, 187, 246, 84, 170, 54, 124, 84, 116, 144, 130, 40, 237, 254, 121, 108,
        212, 242, 177, 213, 162, 150, 34, 1, 145, 220, 229, 1, 255, 130, 3, 217, 1, 2, 128, 159,
        255, 130, 128, 159, 255, 129, 160,
    ];

    #[bench]
    fn decode_block_cbor_raw(b: &mut test::Bencher) {
        b.iter(|| {
            let mut raw = RawCbor::from(BLOCK);
            let _: Block = cbor_event::Deserialize::deserialize(&mut raw).unwrap();
        })
    }

    /*
    #[bench]
    #[ignore]
    fn encode_block_cbor(b: &mut test::Bencher) {
        let blk : Block = cbor::decode_from_cbor(BLOCK).unwrap();
        b.iter(|| {
            let _ : Vec<u8> = cbor::encode_to_cbor(&blk).unwrap();
        })
    }

    #[bench]
    fn encode_blockheader_cbor(b: &mut test::Bencher) {
        let blk : Block = cbor::decode_from_cbor(BLOCK).unwrap();
        let hdr = blk.get_header();
        b.iter(|| { let _ : Vec<u8> = cbor::encode_to_cbor(&hdr).unwrap(); } )
    }

    #[bench]
    fn compute_header_hash(b: &mut test::Bencher) {
        let blk : Block = cbor::decode_from_cbor(BLOCK).unwrap();
        let hdr = blk.get_header();
        b.iter(|| { hdr.compute_hash() } )
    }

    #[bench]
    fn get_block_hash(b: &mut test::Bencher) {
        b.iter(|| {
            let blk : Block = cbor::decode_from_cbor(BLOCK).unwrap();
            let hdr = blk.get_header();
            hdr.compute_hash();
        })
    }
    */
}<|MERGE_RESOLUTION|>--- conflicted
+++ resolved
@@ -13,13 +13,10 @@
 use super::date::BlockDate;
 use super::normal;
 use super::types::HeaderHash;
-<<<<<<< HEAD
 use cbor_event::{self, de::Deserializer, de::Deserialize, se::Serializer};
-=======
 use crate::tx::TxAux;
 use cbor_event::{self, de::Deserializer, se::Serializer};
-use core;
->>>>>>> 9186c713
+use chain_core;
 
 #[derive(Debug, Clone)]
 pub struct RawBlockHeaderMultiple(pub Vec<u8>);
@@ -206,21 +203,14 @@
     }
 }
 
-<<<<<<< HEAD
 impl chain_core::property::Block for Block {
 
     type Id = HeaderHash;
-=======
-impl core::property::Block for Block {
-    type Id = HeaderHash;
-    type Date = BlockDate;
->>>>>>> 9186c713
 
     fn id(&self) -> Self::Id {
         self.get_header().compute_hash()
     }
 
-<<<<<<< HEAD
     fn parent_id(&self) -> Self::Id {
         self.get_header().get_previous_header()
     }
@@ -239,20 +229,14 @@
     fn serialize<W: std::io::Write>(&self, mut writer: W) -> Result<(), Self::Error> {
         let bytes = cbor!(self)?;
         writer.write(&bytes)?;
-=======
-    fn parent_id(&self) -> &Self::Id {
-        match self {
-            Block::MainBlock(ref block) => &block.header.previous_header,
-            Block::BoundaryBlock(ref block) => &block.header.previous_header,
-        }
-    }
-    fn date(&self) -> Self::Date {
-        match self {
-            Block::MainBlock(ref block) => block.header.consensus.slot_id.into(),
-            Block::BoundaryBlock(ref block) => block.header.consensus.epoch.into(),
-        }
-    }
-}
+        Ok(())
+    }
+
+    fn deserialize<R: std::io::BufRead>(reader: R) -> Result<Self, Self::Error> {
+        Deserialize::deserialize(&mut Deserializer::from(reader))
+    }
+}
+
 impl core::property::HasTransaction<TxAux> for Block {
     fn transactions<'a>(&'a self) -> std::slice::Iter<'a, TxAux> {
         match self {
@@ -260,28 +244,6 @@
             &Block::MainBlock(ref blk) => blk.body.tx.iter(),
         }
     }
-}
-impl core::property::Serializable for Block {
-    type Error = cbor_event::Error;
-
-    fn serialize<W: std::io::Write>(&self, writer: W) -> Result<(), Self::Error> {
-        let mut serializer = cbor_event::se::Serializer::new(writer);
-        serializer.serialize(self)?;
-        serializer.finalize();
->>>>>>> 9186c713
-        Ok(())
-    }
-
-    fn deserialize<R: std::io::BufRead>(reader: R) -> Result<Self, Self::Error> {
-<<<<<<< HEAD
-        Deserialize::deserialize(&mut Deserializer::from(reader))
-    }
-
-=======
-        let mut deserializer = cbor_event::de::Deserializer::from(reader);
-        deserializer.deserialize::<Self>()
-    }
->>>>>>> 9186c713
 }
 
 // **************************************************************************
